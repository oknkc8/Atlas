# Copyright 2020 Magic Leap, Inc.

# Licensed under the Apache License, Version 2.0 (the "License");
# you may not use this file except in compliance with the License.
# You may obtain a copy of the License at

#     http://www.apache.org/licenses/LICENSE-2.0

# Unless required by applicable law or agreed to in writing, software
# distributed under the License is distributed on an "AS IS" BASIS,
# WITHOUT WARRANTIES OR CONDITIONS OF ANY KIND, either express or implied.
# See the License for the specific language governing permissions and
# limitations under the License.

#  Originating Author: Zak Murez (zak.murez.com)

import itertools
import os

import pytorch_lightning as pl
import torch
from torch import nn
from torch.nn import functional as F
import numpy as np
import matplotlib.pyplot as plt
import cv2

from atlas.config import CfgNode
from atlas.data import ScenesDataset, collate_fn, parse_splits_list
from atlas.heads2d import PixelHeads
from atlas.heads3d import VoxelHeads
from atlas.backbone2d import build_backbone2d
from atlas.backbone3d import build_backbone3d
import atlas.transforms as transforms
from atlas.tsdf import coordinates, TSDF


def backproject(voxel_dim, voxel_size, origin, projection, features):
    """ Takes 2d features and fills them along rays in a 3d volume

    This function implements eqs. 1,2 in https://arxiv.org/pdf/2003.10432.pdf
    Each pixel in a feature image corresponds to a ray in 3d.
    We fill all the voxels along the ray with that pixel's features.

    Args:
        voxel_dim: size of voxel volume to construct (nx,ny,nz)
        voxel_size: metric size of each voxel (ex: .04m)
        origin: origin of the voxel volume (xyz position of voxel (0,0,0))
        projection: bx4x3 projection matrices (intrinsics@extrinsics)
        features: bxcxhxw  2d feature tensor to be backprojected into 3d

    Returns:
        volume: b x c x nx x ny x nz 3d feature volume
        valid:  b x 1 x nx x ny x nz volume.
                Each voxel contains a 1 if it projects to a pixel
                and 0 otherwise (not in view frustrum of the camera)
    """

    batch = features.size(0)
    channels = features.size(1)
    device = features.device
    nx, ny, nz = voxel_dim

    coords = coordinates(voxel_dim, device).unsqueeze(0).expand(batch,-1,-1) # bx3xhwd
    world = coords.type_as(projection) * voxel_size + origin.to(device).unsqueeze(2)
    world = torch.cat((world, torch.ones_like(world[:,:1]) ), dim=1)
    
    torch.set_printoptions(sci_mode=False)
    # print(projection.shape)
    # print(projection)
    # print('-'*30)
    camera = torch.bmm(projection, world)
    #print('camera shape:', camera.shape)
    px = (camera[:,0,:]/camera[:,2,:]).round().type(torch.long)
    py = (camera[:,1,:]/camera[:,2,:]).round().type(torch.long)
    pz = camera[:,2,:]

    # print(px)    
    # print(py)
    # print(pz)
    # print('='*30)
    # print()

    # voxels in view frustrum
    height, width = features.size()[2:]
    valid = (px >= 0) & (py >= 0) & (px < width) & (py < height) & (pz>0) # bxhwd

    # put features in volume
    volume = torch.zeros(batch, channels, nx*ny*nz, dtype=features.dtype, 
                         device=device)
    for b in range(batch):
        volume[b,:,valid[b]] = features[b,:,py[b,valid[b]], px[b,valid[b]]]

    volume = volume.view(batch, channels, nx, ny, nz)
    valid = valid.view(batch, 1, nx, ny, nz)

    return volume, valid


class VoxelNet(pl.LightningModule):
    """ Network architecture implementing ATLAS (https://arxiv.org/pdf/2003.10432.pdf)"""

    def __init__(self, hparams):
        super().__init__()

        # see config.py for details
        self.hparams = hparams

        # pytorch lightning does not support saving YACS CfgNone     
        self.cfg = CfgNode(self.hparams)
        cfg = self.cfg

        # networks
        self.backbone2d, self.backbone2d_stride = build_backbone2d(cfg)
        self.backbone3d = build_backbone3d(cfg)
        self.heads2d = PixelHeads(cfg, self.backbone2d_stride)
        self.heads3d = VoxelHeads(cfg)

        # other hparams
        self.pixel_mean = torch.Tensor(cfg.MODEL.PIXEL_MEAN).view(-1, 1, 1)
        self.pixel_std = torch.Tensor(cfg.MODEL.PIXEL_STD).view(-1, 1, 1)

        self.voxel_size = cfg.VOXEL_SIZE
        self.voxel_dim_train = cfg.VOXEL_DIM_TRAIN
        self.voxel_dim_val = cfg.VOXEL_DIM_VAL
        self.voxel_dim_test = cfg.VOXEL_DIM_TEST
        #self.origin = torch.tensor([0, 0, 0]).view(1,3)
        self.origin = torch.tensor([-3, -3, -2]).view(1,3)

        self.batch_size_train = cfg.DATA.BATCH_SIZE_TRAIN
        self.num_frames_train = cfg.DATA.NUM_FRAMES_TRAIN
        self.num_frames_val = cfg.DATA.NUM_FRAMES_VAL
        self.frame_types = cfg.MODEL.HEADS2D.HEADS
        self.frame_selection = cfg.DATA.FRAME_SELECTION
        self.batch_backbone2d_time = cfg.TRAINER.BATCH_BACKBONE2D_TIME
        self.finetune3d = cfg.TRAINER.FINETUNE3D
        self.voxel_types = cfg.MODEL.HEADS3D.HEADS
        self.voxel_sizes = [int(cfg.VOXEL_SIZE*100)*2**i for i in 
                            range(len(cfg.MODEL.BACKBONE3D.LAYERS_DOWN)-1)]
        
        self.test_offset = 0
        self.test_save_path = 0
        self.test_scene = 0

        #self.initialize_volume()


    def initialize_volume(self):
        """ Reset the accumulators.
        
        self.volume is a voxel volume containg the accumulated features
        self.valid is a voxel volume containg the number of times a voxel has
            been seen by a camera view frustrum
        """

        self.volume = 0
        self.valid = 0

    def normalizer(self, x):
        """ Normalizes the RGB images to the input range"""
        return (x - self.pixel_mean.type_as(x)) / self.pixel_std.type_as(x)

    def inference1(self, projection, image=None, feature=None):
        """ Backprojects image features into 3D and accumulates them.

        This is the first half of the network which is run on every frame.
        Only pass one of image or feature. If image is passed 2D features
        are extracted from the image using self.backbone2d. When features
        are extracted external to this function pass features (used when 
        passing multiple frames through the backbone2d simultaniously
        to share BatchNorm stats).

        Args:
            projection: bx3x4 projection matrix
            image: bx3xhxw RGB image
            feature: bxcxh'xw' feature map (h'=h/stride, w'=w/stride)

        Feature volume is accumulated into self.volume and self.valid
        """

        assert ((image is not None and feature is None) or 
                (image is None and feature is not None))

        image_ori = image
        if feature is None:
            image = self.normalizer(image)
            feature = self.backbone2d(image)
        
        ##########################################
        def returnCAM(image, feature):
            # feature_blobs = []
            # def hook_feature(module, input, output):
            #     feature_blobs.append(output.cpu().numpy())

            # print(self.backbone2d._modules['1']._modules['p5']._modules.get('5'))
            
            # self.backbone2d._modules.get('Conv2d').register_forward_hook(hook_feature)
            # params = list(self.backbone2d.parameters())
            # weight_softmax = np.squeeze(params[-2].cpu().data.numpy)
            # print(len(feature_blobs))
            # print(feature_blobs[0].shape)
            size_upsample = (image.shape[-2], image.shape[-1])
            plt.figure()

            cams = feature[0].cpu().numpy()
            img = image[0].cpu().numpy().astype(np.uint8)
            img = np.transpose(img, (1,2,0))
    
            for idx, cam in enumerate(cams):
                if idx<24: continue
                #if idx>=16: break
                cam = cam - np.min(cam)
                cam_img = cam / np.max(cam)
                cam_img = np.uint8(255 * (1-cam_img))
                #print(cam_img.shape)
                heatmap = cv2.applyColorMap(cv2.resize(cam_img, (size_upsample[1], size_upsample[0])), cv2.COLORMAP_JET)
                #heatmap = cv2.cvtColor(heatmap, cv2.COLOR_BGR2RGB)
                result = heatmap * 0.4 + img * 0.6
                result = result.astype(np.uint8)
                #result = img
                plt.subplot(2, 4, idx-23)
                plt.imshow(result)
            plt.show()
            
        #returnCAM(image_ori, feature)

        ##########################################

        # backbone2d reduces the size of the images so we 
        # change intrinsics to reflect this

        # print()
        # print(projection.shape)
        # print(projection)
        projection = projection.clone()
        #self.backbone2d_stride = 40

        """ 크기 조절을 위해 projection matrix의
            transform 부분을 1/2으로 변경  """
        #projection[:,:,-1] = projection[:,:,-1] / 2

        projection[:,:2,:] = projection[:,:2,:] / self.backbone2d_stride
        # print(projection)
        # print('-'*30)

        if self.training:
            voxel_dim = self.voxel_dim_train
        else:
            voxel_dim = self.voxel_dim_val
        volume, valid = backproject(voxel_dim, self.voxel_size, self.origin,
                                    projection, feature)

        if self.finetune3d:
            volume.detach_()
            valid.detach_()

        self.volume = self.volume + volume
<<<<<<< HEAD
        self.valid = self.valid + valid.long()
=======
        #self.volume = volume
        self.valid = self.valid + valid
        #self.valid = valid
>>>>>>> bedcbfaf

        #print(self.volume.shape, self.valid.shape)

        #print(self.valid.type(), valid.type())
        #print(self.valid, self.valid.sum())
        #print(self.volume)

    def inference2(self, targets=None):
        """ Refines accumulated features and regresses output TSDF.

        This is the second half of the network. It should be run once after
        all frames have been accumulated. It may also be run more fequently
        to visualize incremental progress.

        Args:
            targets: used to compare network output to ground truth

        Returns:
            tuple of dicts ({outputs}, {losses})
                if targets is None, losses is empty
        """
        volume = self.volume/self.valid
        
        #print(self.volume)
        #print(self.valid, self.valid.sum())
        # remove nans (where self.valid==0)
        volume = volume.transpose(0,1)
        volume[:,self.valid.squeeze(1)==0]=0
        volume = volume.transpose(0,1)

        x = self.backbone3d(volume)
        return self.heads3d(x, targets)


    def forward(self, batch):
        """ Wraps inference1() and inference2() into a single call.

        Args:
            batch: a dict from the dataloader

        Returns:
            see self.inference2
        """

        self.initialize_volume()

        image = batch['image']
        projection = batch['projection']

        # get targets if they are in the batch
        targets3d = {key:value for key, value in batch.items() if key[:3]=='vol'}
        targets3d = targets3d if targets3d else None
        # TODO other 2d targets
        targets2d = {'semseg':batch['semseg']} if 'semseg' in batch else None

        #TODO: run heads2d in inference1
        outputs2d, losses2d = {}, {}

        # transpose batch and time so we can accumulate sequentially
        images = image.transpose(0,1)
        projections = projection.transpose(0,1)

        if (not self.batch_backbone2d_time) or (not self.training) or self.finetune3d:
            # run images through 2d cnn sequentially and backproject and accumulate
            for image, projection in zip(images, projections):
                self.inference1(projection, image=image)

        else:
            # run all images through 2d cnn together to share batchnorm stats
            image = images.reshape(images.shape[0]*images.shape[1], *images.shape[2:])
            image = self.normalizer(image)
            features = self.backbone2d(image)

            # run 2d heads
            if targets2d is not None:
                targets2d = {
                    key: value.transpose(0,1).view(
                        images.shape[0]*images.shape[1], *value.shape[2:])
                    for key, value in targets2d.items()}
            outputs2d, losses2d = self.heads2d(features, targets2d)

            # reshape back
            features = features.view(images.shape[0],
                                     images.shape[1],
                                     *features.shape[1:])
            outputs2d = {
                key:value.transpose(0,1).reshape(
                    images.shape[0], images.shape[1], *value.shape[1:]) 
                for key, value in outputs2d.items()}

            for projection, feature in zip(projections, features):
                self.inference1(projection, feature=feature)

        # run 3d cnn
        outputs3d, losses3d = self.inference2(targets3d)

        return {**outputs2d, **outputs3d}, {**losses2d, **losses3d}


    def postprocess(self, batch):
        """ Wraps the network output into a TSDF data structure
        
        Args:
            batch: dict containg network outputs

        Returns:
            list of TSDFs (one TSDF per scene in the batch)
        """
        
        key = 'vol_%02d'%self.voxel_sizes[0] # only get vol of final resolution
        out = []
        batch_size = len(batch[key+'_tsdf'])

        for i in range(batch_size):
            tsdf = TSDF(self.voxel_size, 
                        self.origin,
                        batch[key+'_tsdf'][i].squeeze(0))

            # add semseg vol
            if ('semseg' in self.voxel_types) and (key+'_semseg' in batch):
                semseg = batch[key+'_semseg'][i]
                if semseg.ndim==4:
                    semseg = semseg.argmax(0)
                tsdf.attribute_vols['semseg'] = semseg

            # add color vol
            if 'color' in self.voxel_types:
                color = batch[key+'_color'][i]
                tsdf.attribute_vols['color'] = color
            out.append(tsdf)

        return out


    def get_transform(self, is_train):
        """ Gets a transform to preprocess the input data"""

        if is_train:
            voxel_dim = self.voxel_dim_train
            random_rotation = self.cfg.DATA.RANDOM_ROTATION_3D
            random_translation = self.cfg.DATA.RANDOM_TRANSLATION_3D
            paddingXY = self.cfg.DATA.PAD_XY_3D
            paddingZ = self.cfg.DATA.PAD_Z_3D
        else:
            # center volume
            voxel_dim = self.voxel_dim_val
            random_rotation = False
            random_translation = False
            paddingXY = 0
            paddingZ = 0

        transform = []
        transform += [transforms.ResizeImage((640,480)),
                      transforms.ToTensor(),
                      transforms.InstanceToSemseg('nyu40'),
                      transforms.RandomTransformSpace(
                          voxel_dim, random_rotation, random_translation,
                          paddingXY, paddingZ),
                      transforms.FlattenTSDF(),
                      transforms.IntrinsicsPoseToProjection(),
                     ]

        return transforms.Compose(transform)


    def train_dataloader(self):
        transform = self.get_transform(True)
        info_files = parse_splits_list(self.cfg.DATASETS_TRAIN)
        dataset = ScenesDataset(
            info_files, self.num_frames_train, transform,
            self.frame_types, self.frame_selection, self.voxel_types,
            self.voxel_sizes)
        dataloader = torch.utils.data.DataLoader(
            dataset, batch_size=self.batch_size_train, num_workers=2,
            collate_fn=collate_fn, shuffle=True, drop_last=True)
        return dataloader

    def val_dataloader(self):
        transform = self.get_transform(False)
        info_files = parse_splits_list(self.cfg.DATASETS_VAL)
        dataset = ScenesDataset(
            info_files, self.num_frames_val, transform,
            self.frame_types, self.frame_selection, self.voxel_types,
            self.voxel_sizes)
        dataloader = torch.utils.data.DataLoader(
            dataset, batch_size=1, num_workers=1, collate_fn=collate_fn,
            shuffle=False, drop_last=False)
        return dataloader


    def training_step(self, batch, batch_idx):
        outputs, losses = self.forward(batch)
        
        # visualize training outputs at the begining of each epoch
        if batch_idx==0:
            pred_tsdfs = self.postprocess(outputs)
            trgt_tsdfs = self.postprocess(batch)
            self.logger.experiment1.save_mesh(pred_tsdfs[0], 'train_pred.ply')
            self.logger.experiment1.save_mesh(trgt_tsdfs[0], 'train_trgt.ply')

            # # visualize outputs from heads2d
            # if 'semseg' in self.frame_types:
            #     visualizer = transforms.VizSemseg()
            #     viz = [batch['image'].detach().cpu()[0,0].byte()]
            #     if 'semseg' in outputs:
            #         viz.append( visualizer(outputs['semseg'].detach().argmax(2).cpu()[0,0]) )
            #     if 'semseg' in batch:
            #         viz.append( visualizer(batch['semseg'].detach().cpu()[0,0]) )
            #     viz = torch.cat(viz,-1)
            #     self.logger.experiment.add_image('semseg2d', viz)
            
        loss = sum(losses.values())
        return {'loss': loss, 'log': losses}

    def validation_step(self, batch, batch_idx):
        outputs, losses = self.forward(batch)

        # save validation meshes
        pred_tsdfs = self.postprocess(outputs)
        trgt_tsdfs = self.postprocess(batch)
        self.logger.experiment1.save_mesh(pred_tsdfs[0],
                                          batch['scene'][0]+'_pred.ply')
        self.logger.experiment1.save_mesh(trgt_tsdfs[0], 
                                          batch['scene'][0]+'_trgt.ply')

        return losses

    def validation_epoch_end(self, outputs):
        avg_losses = {'val_'+key:torch.stack([x[key] for x in outputs]).mean() 
                      for key in outputs[0].keys()}
        avg_loss = sum(avg_losses.values())
        return {'val_loss': avg_loss, 'log': avg_losses}

    def test_step(self, batch, batch_idx):
        projection = batch['projection']
        image = batch['image']

        #print(projection.shape, image.shape)

        #print(batch_idx)

        self.inference1(projection, image=image)

        #print(self.volume, self.valid)

        return {}

    def test_epoch_end(self, outputs):
        #print(self.volume, self.valid)
        outputs, losses = self.inference2()

        tsdf_pred = self.postprocess(outputs)[0]

        tsdf_pred.origin = self.test_offset.view(1,3)

        mesh_pred = tsdf_pred.get_mesh()

        tsdf_pred.save(os.path.join(self.save_path, '%s.npz'%self.scene))
        mesh_pred.export(os.path.join(self.save_path, '%s.ply'%self.scene))


    def configure_optimizers(self):
        optimizers = []
        schedulers = []

        # allow for different learning rates between pretrained layers 
        # (resnet backbone) and new layers (everything else).
        params_backbone2d = self.backbone2d[0].parameters()
        modules_rest = [self.backbone2d[1], self.backbone3d,
                        self.heads2d, self.heads3d]
        params_rest = itertools.chain(*(params.parameters() 
                                        for params in modules_rest))
        
        # optimzer
        if self.cfg.OPTIMIZER.TYPE == 'Adam':
            lr = self.cfg.OPTIMIZER.ADAM.LR
            lr_backbone2d = lr * self.cfg.OPTIMIZER.BACKBONE2D_LR_FACTOR
            optimizer = torch.optim.Adam([
                {'params': params_backbone2d, 'lr': lr_backbone2d},
                {'params': params_rest, 'lr': lr}])
            optimizers.append(optimizer)

        else:
            raise NotImplementedError(
                'optimizer %s not supported'%self.cfg.OPTIMIZER.TYPE)

        # scheduler
        if self.cfg.SCHEDULER.TYPE == 'StepLR':
            scheduler = torch.optim.lr_scheduler.StepLR(
                optimizer, self.cfg.SCHEDULER.STEP_LR.STEP_SIZE,
                gamma=self.cfg.SCHEDULER.STEP_LR.GAMMA)
            schedulers.append(scheduler)

        elif self.cfg.SCHEDULER.TYPE != 'None':
            raise NotImplementedError(
                'optimizer %s not supported'%self.cfg.OPTIMIZER.TYPE)
                
        return optimizers, schedulers




    

<|MERGE_RESOLUTION|>--- conflicted
+++ resolved
@@ -255,13 +255,9 @@
             valid.detach_()
 
         self.volume = self.volume + volume
-<<<<<<< HEAD
-        self.valid = self.valid + valid.long()
-=======
         #self.volume = volume
         self.valid = self.valid + valid
         #self.valid = valid
->>>>>>> bedcbfaf
 
         #print(self.volume.shape, self.valid.shape)
 
